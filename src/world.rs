--- conflicted
+++ resolved
@@ -181,27 +181,11 @@
                 }
 
                 for cave in caves {
-<<<<<<< HEAD
                     if depth > 0
-                        && ((cave.chunk_number == depth - 1) || (cave.chunk_number == depth))
+                        && (cave.chunk_number == depth - 1) || (cave.chunk_number == depth)
                     {
-                        let mut y_offset = if depth > cave.chunk_number {
-                            CHUNK_HEIGHT
-                        } else {
-                            0
-                        };
-
-                        y_offset = y + y_offset;
-
-                        //Calculates if given point (x,y) is in oval defined by Cave
-                        //Seed is needed to add noise to the edges of the oval
-                        if is_point_in_cave(cave, x, y + y_offset, BASE_SEED) {
-                            block_type = cave.block_type;
-=======
-                    if (cave.chunk_number == depth - 1) || (cave.chunk_number == depth) {
                         if cave.cave_map[y][x] > PERLIN_CAVE_THRESHOLD {
                             block_type = BlockType::CaveVoid;
->>>>>>> 9178dbcb
                         }
                     }
                 }
